--- conflicted
+++ resolved
@@ -125,16 +125,9 @@
   counter-increment: page;
 }
 
-<<<<<<< HEAD
-/* Default text alignment in margin boxes */
-=======
 .pagedjs_pages {
   counter-reset: pages var(--page-count);
 }
-
->>>>>>> 2f739cfc
-
-
 
 .pagedjs_page .pagedjs_margin-top-left-corner,
 .pagedjs_page .pagedjs_margin-top-left,
@@ -152,21 +145,21 @@
 }
 
 .pagedjs_page .pagedjs_margin-left-top,
-.pagedjs_page .pagedjs_margin-right-top { 
+.pagedjs_page .pagedjs_margin-right-top {
   display: flex;
   align-items: flex-start;
 }
 
-.pagedjs_page .pagedjs_margin-right-middle, 
-.pagedjs_page .pagedjs_margin-left-middle { 
+.pagedjs_page .pagedjs_margin-right-middle,
+.pagedjs_page .pagedjs_margin-left-middle {
   display: flex;
   align-items: center;
 }
 
 .pagedjs_page .pagedjs_margin-left-bottom,
-.pagedjs_page .pagedjs_margin-right-bottom { 
-  display: flex;
-  align-items: flex-end; 
+.pagedjs_page .pagedjs_margin-right-bottom {
+  display: flex;
+  align-items: flex-end;
 }
 
 .pagedjs_page .pagedjs_margin-top-left > .pagedjs_margin-content,
@@ -193,8 +186,8 @@
 .pagedjs_pages .pagedjs_margin-left .pagedjs_margin-content,
 .pagedjs_pages .pagedjs_margin-top .pagedjs_margin-content,
 .pagedjs_pages .pagedjs_margin-right .pagedjs_margin-content,
-.pagedjs_pages .pagedjs_margin-bottom .pagedjs_margin-content { 
-  width: 100%; 
+.pagedjs_pages .pagedjs_margin-bottom .pagedjs_margin-content {
+  width: 100%;
 }
 
 .pagedjs_pages .pagedjs_margin-left .pagedjs_margin-content::after,
