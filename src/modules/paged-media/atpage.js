import Handler from "../handler";
import csstree, { parse } from "css-tree";
import pageSizes from "../../polisher/sizes";
import { rebuildAncestors } from "../../utils/dom";
import { CSSValueToString } from "../../utils/utils";

class AtPage extends Handler {
	constructor(chunker, polisher, caller) {
		super(chunker, polisher, caller);

		this.pages = {};

		this.width = undefined;
		this.height = undefined;
		this.orientation = undefined;
		this.marginalia = {};
	}

	pageModel(selector) {
		return {
			selector: selector,
			name: undefined,
			psuedo: undefined,
			nth: undefined,
			marginalia: {},
			width: undefined,
			height: undefined,
			orientation: undefined,
			margin: {
				top: {},
				right: {},
				left: {},
				bottom: {}
			},
			padding: {
				top: {},
				right: {},
				left: {},
				bottom: {}
			},
			border: {
				top: {},
				right: {},
				left: {},
				bottom: {}
			},
			backgroundOrigin: undefined,
			block: {},
			marks: undefined
		};
	}

	// Find and Remove @page rules
	onAtPage(node, item, list) {
		let page, marginalia;
		let selector = "";
		let named, psuedo, nth;
		let needsMerge = false;

		if (node.prelude) {
			named = this.getTypeSelector(node);
			psuedo = this.getPsuedoSelector(node);
			nth = this.getNthSelector(node);
			selector = csstree.generate(node.prelude);
		} else {
			selector = "*";
		}

		if (selector in this.pages) {
			// this.pages[selector] = Object.assign(this.pages[selector], page);
			// console.log("after", selector, this.pages[selector]);

			// this.pages[selector].added = false;
			page = this.pages[selector];
			marginalia = this.replaceMarginalia(node);
			needsMerge = true;
		} else {
			page = this.pageModel(selector);
			marginalia = this.replaceMarginalia(node);
			this.pages[selector] = page;
		}

		page.name = named;
		page.psuedo = psuedo;
		page.nth = nth;

		if (needsMerge) {
			page.marginalia = Object.assign(page.marginalia, marginalia);
		} else {
			page.marginalia = marginalia;
		}

<<<<<<< HEAD
		let declarations = this.replaceDeclartations(node);
		// console.log(declarations);
=======
		let declarations = this.replaceDeclarations(node);

>>>>>>> 01ee33ee
		if (declarations.size) {
			page.size = declarations.size;
			page.width = declarations.size.width;
			page.height = declarations.size.height;
			page.orientation = declarations.size.orientation;
			page.format = declarations.size.format;
		}

		if (declarations.bleed && declarations.bleed[0] != "auto") {
			switch (declarations.bleed.length) {
				case 4: // top right bottom left
					page.bleed = {
						top: declarations.bleed[0],
						right: declarations.bleed[1],
						bottom: declarations.bleed[2],
						left: declarations.bleed[3]
					};
					break;
				case 3: // top right bottom right
					page.bleed = {
						top: declarations.bleed[0],
						right: declarations.bleed[1],
						bottom: declarations.bleed[2],
						left: declarations.bleed[1]
					};
					break;
				case 2: // top right top right
					page.bleed = {
						top: declarations.bleed[0],
						right: declarations.bleed[1],
						bottom: declarations.bleed[0],
						left: declarations.bleed[1]
					};
					break;
				default:
					page.bleed = {
						top: declarations.bleed[0],
						right: declarations.bleed[0],
						bottom: declarations.bleed[0],
						left: declarations.bleed[0]
					};
			}
		}

		if (declarations.marks) {
			if (!declarations.bleed || declarations.bleed && declarations.bleed[0] === "auto") {
				// Spec say 6pt, but needs more space for marks
				page.bleed = {
					top: { value: 6, unit: "mm" },
					right: { value: 6, unit: "mm" },
					bottom: { value: 6, unit: "mm" },
					left: { value: 6, unit: "mm" }
				};
			}

			page.marks = declarations.marks;
		}

		if (declarations.margin) {
			page.margin = declarations.margin;
		}
		if (declarations.padding) {
			page.padding = declarations.padding;
		}

		if (declarations.border) {
			page.border = declarations.border;
		}

		if (declarations.marks) {
			page.marks = declarations.marks;
		}

		if (needsMerge) {
			page.block.children.appendList(node.block.children);
		} else {
			page.block = node.block;
		}

		// Remove the rule
		list.remove(item);
	}

	/* Handled in breaks */
	/*
	afterParsed(parsed) {
		for (let b in this.named) {
			// Find elements
			let elements = parsed.querySelectorAll(b);
			// Add break data
			for (var i = 0; i < elements.length; i++) {
				elements[i].setAttribute("data-page", this.named[b]);
			}
		}
	}
	*/

	afterTreeWalk(ast, sheet) {
		this.addPageClasses(this.pages, ast, sheet);

		if ("*" in this.pages) {
			let width = this.pages["*"].width;
			let height = this.pages["*"].height;
			let format = this.pages["*"].format;
			let orientation = this.pages["*"].orientation;
			let bleed = this.pages["*"].bleed;
			let marks = this.pages["*"].marks;
			let bleedverso = undefined;
			let bleedrecto = undefined;

			if (":left" in this.pages) {
				bleedverso = this.pages[":left"].bleed;
			}

			if (":right" in this.pages) {
				bleedrecto = this.pages[":right"].bleed;
			}

			if ((width && height) &&
				(this.width !== width || this.height !== height)) {
				this.width = width;
				this.height = height;
				this.format = format;
				this.orientation = orientation;

				this.addRootVars(ast, width, height, orientation, bleed, bleedrecto, bleedverso, marks);
				this.addRootPage(ast, this.pages["*"].size, bleed, bleedrecto, bleedverso);

				this.emit("size", { width, height, orientation, format, bleed });
				this.emit("atpages", this.pages);
			}

		}
	}

	getTypeSelector(ast) {
		// Find page name
		let name;

		csstree.walk(ast, {
			visit: "TypeSelector",
			enter: (node, item, list) => {
				name = node.name;
			}
		});

		return name;
	}

	getPsuedoSelector(ast) {
		// Find if it has :left & :right & :black & :first
		let name;
		csstree.walk(ast, {
			visit: "PseudoClassSelector",
			enter: (node, item, list) => {
				if (node.name !== "nth") {
					name = node.name;
				}
			}
		});

		return name;
	}

	getNthSelector(ast) {
		// Find if it has :nth
		let nth;
		csstree.walk(ast, {
			visit: "PseudoClassSelector",
			enter: (node, item, list) => {
				if (node.name === "nth" && node.children) {
					let raw = node.children.first();
					nth = raw.value;
				}
			}
		});

		return nth;
	}

	replaceMarginalia(ast) {
		let parsed = {};

		csstree.walk(ast.block, {
			visit: "Atrule",
			enter: (node, item, list) => {
				let name = node.name;
				if (name === "top") {
					name = "top-center";
				}
				if (name === "right") {
					name = "right-middle";
				}
				if (name === "left") {
					name = "left-middle";
				}
				if (name === "bottom") {
					name = "bottom-center";
				}
				parsed[name] = node.block;
				list.remove(item);
			}
		});

		return parsed;
	}

	replaceDeclarations(ast) {
		let parsed = {};

		csstree.walk(ast.block, {
			visit: "Declaration",
			enter: (declaration, dItem, dList) => {
				let prop = csstree.property(declaration.property).name;
				// let value = declaration.value;

				if (prop === "marks") {
					parsed.marks = [];
					csstree.walk(declaration, {
						visit: "Identifier",
						enter: (ident) => {
							parsed.marks.push(ident.name);
						}
					});
					dList.remove(dItem);
				} else if (prop === "margin") {
					parsed.margin = this.getMargins(declaration);
					dList.remove(dItem);

				} else if (prop.indexOf("margin-") === 0) {
					let m = prop.substring("margin-".length);
					if (!parsed.margin) {
						parsed.margin = {
							top: {},
							right: {},
							left: {},
							bottom: {}
						};
					}
					parsed.margin[m] = declaration.value.children.first();
					dList.remove(dItem);

				} else if (prop === "padding") {
					parsed.padding = this.getPaddings(declaration.value);
					dList.remove(dItem);

				} else if (prop.indexOf("padding-") === 0) {
					let p = prop.substring("padding-".length);
					if (!parsed.padding) {
						parsed.padding = {
							top: {},
							right: {},
							left: {},
							bottom: {}
						};
					}
					parsed.padding[p] = declaration.value.children.first();
					dList.remove(dItem);
				}

				else if (prop === "border") {
					if (!parsed.border) {
						parsed.border = {
							top: {},
							right: {},
							left: {},
							bottom: {}
						};
					}
					console.log(declaration);
					parsed.border.top = csstree.generate(declaration.value);
					parsed.border.right = csstree.generate(declaration.value);
					parsed.border.left = csstree.generate(declaration.value);
					parsed.border.bottom = csstree.generate(declaration.value);

					dList.remove(dItem);

				}

				else if (prop.indexOf("border-") === 0) {
					if (!parsed.border) {
						parsed.border = {
							top: {},
							right: {},
							left: {},
							bottom: {}
						};
					}
					let p = prop.substring("border-".length);

					parsed.border[p] = csstree.generate(declaration.value);
					dList.remove(dItem);

				}

				else if (prop === "size") {
					parsed.size = this.getSize(declaration);
					dList.remove(dItem);
				} else if (prop === "bleed") {
					parsed.bleed = [];

					csstree.walk(declaration, {
						enter: (subNode) => {
							switch (subNode.type) {
								case "String": // bleed: "auto"
									if (subNode.value.indexOf("auto") > -1) {
										parsed.bleed.push("auto");
									}
									break;
								case "Dimension": // bleed: 1in 2in, bleed: 20px ect.
									parsed.bleed.push({
										value: subNode.value,
										unit: subNode.unit
									});
									break;
								case "Number":
									parsed.bleed.push({
										value: subNode.value,
										unit: "px"
									});
									break;
								default:
								// ignore
							}

						}
					});

					dList.remove(dItem);
				}

			}
		});

		return parsed;

	}
	getSize(declaration) {
		let width, height, orientation, format;

		// Get size: Xmm Ymm
		csstree.walk(declaration, {
			visit: "Dimension",
			enter: (node, item, list) => {
				let { value, unit } = node;
				if (typeof width === "undefined") {
					width = { value, unit };
				} else if (typeof height === "undefined") {
					height = { value, unit };
				}
			}
		});

		// Get size: "A4"
		csstree.walk(declaration, {
			visit: "String",
			enter: (node, item, list) => {
				let name = node.value.replace(/["|']/g, "");
				let s = pageSizes[name];
				if (s) {
					width = s.width;
					height = s.height;
				}
			}
		});

		// Get Format or Landscape or Portrait
		csstree.walk(declaration, {
			visit: "Identifier",
			enter: (node, item, list) => {
				let name = node.name;
				if (name === "landscape" || name === "portrait") {
					orientation = node.name;
				} else if (name !== "auto") {
					let s = pageSizes[name];
					if (s) {
						width = s.width;
						height = s.height;
					}
					format = name;
				}
			}
		});

		return {
			width,
			height,
			orientation,
			format
		};
	}

	getMargins(declaration) {
		let margins = [];
		let margin = {
			top: {},
			right: {},
			left: {},
			bottom: {}
		};

		csstree.walk(declaration, {
			enter: (node) => {
				switch (node.type) {
					case "Dimension": // margin: 1in 2in, margin: 20px, etc...
						margins.push(node);
						break;
					case "Number": // margin: 0
						margins.push({value: node.value, unit: "px"});
						break;
					default:
					// ignore
				}
			}
		});

		if (margins.length === 1) {
			for (let m in margin) {
				margin[m] = margins[0];
			}
		} else if (margins.length === 2) {
			margin.top = margins[0];
			margin.right = margins[1];
			margin.bottom = margins[0];
			margin.left = margins[1];
		} else if (margins.length === 3) {
			margin.top = margins[0];
			margin.right = margins[1];
			margin.bottom = margins[2];
			margin.left = margins[1];
		} else if (margins.length === 4) {
			margin.top = margins[0];
			margin.right = margins[1];
			margin.bottom = margins[2];
			margin.left = margins[3];
		}

		return margin;
	}

	getPaddings(declaration) {
		let paddings = [];
		let padding = {
			top: {},
			right: {},
			left: {},
			bottom: {}
		};

		csstree.walk(declaration, {
			enter: (node) => {
				switch (node.type) {
					case "Dimension": // padding: 1in 2in, padding: 20px, etc...
						paddings.push(node);
						break;
					case "Number": // padding: 0
						paddings.push({value: node.value, unit: "px"});
						break;
					default:
					// ignore
				}
			}
		});
		if (paddings.length === 1) {
			for (let p in padding) {
				padding[p] = paddings[0];
			}
		} else if (paddings.length === 2) {

			padding.top = paddings[0];
			padding.right = paddings[1];
			padding.bottom = paddings[0];
			padding.left = paddings[1];
		} else if (paddings.length === 3) {

			padding.top = paddings[0];
			padding.right = paddings[1];
			padding.bottom = paddings[2];
			padding.left = paddings[1];
		} else if (paddings.length === 4) {

			padding.top = paddings[0];
			padding.right = paddings[1];
			padding.bottom = paddings[2];
			padding.left = paddings[3];
		}
		return padding;
	}

	// get values for the border on the @page to pass them to the element with the .pagedjs_area class
	getBorders(declaration) {
		let border = {
			top: {},
			right: {},
			left: {},
			bottom: {}
		};

		if (declaration.prop == "border") {
			border.top = csstree.generate(declaration.value);
			border.right = csstree.generate(declaration.value);
			border.bottom = csstree.generate(declaration.value);
			border.left = csstree.generate(declaration.value);

		}
		else if (declaration.prop == "border-top") {
			border.top = csstree.generate(declaration.value);
		}
		else if (declaration.prop == "border-right") {
			border.right = csstree.generate(declaration.value);

		}
		else if (declaration.prop == "border-bottom") {
			border.bottom = csstree.generate(declaration.value);

		}
		else if (declaration.prop == "border-left") {
			border.left = csstree.generate(declaration.value);
		}

		return border;
	}


	addPageClasses(pages, ast, sheet) {
		// First add * page
		if ("*" in pages && !pages["*"].added) {
			let p = this.createPage(pages["*"], ast.children, sheet);
			sheet.insertRule(p);
			pages["*"].added = true;
		}
		// Add :left & :right
		if (":left" in pages && !pages[":left"].added) {
			let left = this.createPage(pages[":left"], ast.children, sheet);
			sheet.insertRule(left);
			pages[":left"].added = true;
		}
		if (":right" in pages && !pages[":right"].added) {
			let right = this.createPage(pages[":right"], ast.children, sheet);
			sheet.insertRule(right);
			pages[":right"].added = true;
		}
		// Add :first & :blank
		if (":first" in pages && !pages[":first"].first) {
			let first = this.createPage(pages[":first"], ast.children, sheet);
			sheet.insertRule(first);
			pages[":first"].added = true;
		}
		if (":blank" in pages && !pages[":blank"].added) {
			let blank = this.createPage(pages[":blank"], ast.children, sheet);
			sheet.insertRule(blank);
			pages[":blank"].added = true;
		}
		// Add nth pages
		for (let pg in pages) {
			if (pages[pg].nth && !pages[pg].added) {
				let nth = this.createPage(pages[pg], ast.children, sheet);
				sheet.insertRule(nth);
				pages[pg].added = true;
			}
		}

		// Add named pages
		for (let pg in pages) {
			if (pages[pg].name && !pages[pg].added) {
				let named = this.createPage(pages[pg], ast.children, sheet);
				sheet.insertRule(named);
				pages[pg].added = true;
			}
		}

	}

	createPage(page, ruleList, sheet) {

		let selectors = this.selectorsForPage(page);
		let children = page.block.children.copy();
		let block = {
			type: "Block",
			loc: 0,
			children: children
		};

		console.log('page.border :', page.border);

		let rule = this.createRule(selectors, block);

		this.addMarginVars(page.margin, children, children.first());
		this.addPaddingVars(page.padding, children, children.first());
		this.addBorderVars(page.border, children, children.first());


		if (page.width) {
			this.addDimensions(page.width, page.height, page.orientation, children, children.first());
		}

		if (page.marginalia) {
			this.addMarginaliaStyles(page, ruleList, rule, sheet);
			this.addMarginaliaContent(page, ruleList, rule, sheet);
		}
		return rule;
	}

	addMarginVars(margin, list, item) {
		// variables for margins
		for (let m in margin) {
			if (typeof margin[m].value !== "undefined") {
				let value = margin[m].value + (margin[m].unit || "");
				let mVar = list.createItem({
					type: "Declaration",
					property: "--pagedjs-margin-" + m,
					value: {
						type: "Raw",
						value: value
					}
				});
				list.append(mVar, item);

			}
		}
	}

	addPaddingVars(padding, list, item) {
		// variables for padding
		for (let p in padding) {

			if (typeof padding[p].value !== "undefined") {
				let value = padding[p].value + (padding[p].unit || "");
				let pVar = list.createItem({
					type: "Declaration",
					property: "--pagedjs-padding-" + p,
					value: {
						type: "Raw",
						value: value
					}
				});

				list.append(pVar, item);
			}

		}
	}

	addBorderVars(border, list, item) {
		// variables for borders
		for (let b in border) {
			if (typeof border[b] !== "undefined") {
				let value = border[b];
				let bVar = list.createItem({
					type: "Declaration",
					property: "--pagedjs-border-" + b,
					value: {
						type: "Raw",
						value: value
					}
				});
				list.append(bVar, item);
			}	

		}
	}

	addDimensions(width, height, orientation, list, item) {
		let widthString, heightString;

		widthString = CSSValueToString(width);
		heightString = CSSValueToString(height);

		if (orientation && orientation !== "portrait") {
			// reverse for orientation
			[widthString, heightString] = [heightString, widthString];
		}

		// width variable
		let wVar = this.createVariable("--pagedjs-pagebox-width", widthString);
		list.appendData(wVar);

		// height variable
		let hVar = this.createVariable("--pagedjs-pagebox-height", heightString);
		list.appendData(hVar);

		// let w = this.createDimension("width", width);
		// let h = this.createDimension("height", height);
		// list.appendData(w);
		// list.appendData(h);
	}

	addMarginaliaStyles(page, list, item, sheet) {
		for (let loc in page.marginalia) {
			let block = csstree.clone(page.marginalia[loc]);
			let hasContent = false;

			if (block.children.isEmpty()) {
				continue;
			}

			csstree.walk(block, {
				visit: "Declaration",
				enter: (node, item, list) => {
					if (node.property === "content") {
						if (node.value.children && node.value.children.first().name === "none") {
							hasContent = false;
						} else {
							hasContent = true;
						}
						list.remove(item);
					}
					if (node.property === "vertical-align") {
						csstree.walk(node, {
							visit: "Identifier",
							enter: (identNode, identItem, identlist) => {
								let name = identNode.name;
								if (name === "top") {
									identNode.name = "flex-start";
								} else if (name === "middle") {
									identNode.name = "center";
								} else if (name === "bottom") {
									identNode.name = "flex-end";
								}
							}
						});
						node.property = "align-items";
					}

					if (node.property === "width" &&
						(loc === "top-left" ||
							loc === "top-center" ||
							loc === "top-right" ||
							loc === "bottom-left" ||
							loc === "bottom-center" ||
							loc === "bottom-right")) {
						let c = csstree.clone(node);
						c.property = "max-width";
						list.appendData(c);
					}

					if (node.property === "height" &&
						(loc === "left-top" ||
							loc === "left-middle" ||
							loc === "left-bottom" ||
							loc === "right-top" ||
							loc === "right-middle" ||
							loc === "right-bottom")) {
						let c = csstree.clone(node);
						c.property = "max-height";
						list.appendData(c);
					}
				}
			});

			let marginSelectors = this.selectorsForPageMargin(page, loc);
			let marginRule = this.createRule(marginSelectors, block);

			list.appendData(marginRule);

			let sel = csstree.generate({
				type: "Selector",
				children: marginSelectors
			});

			this.marginalia[sel] = {
				page: page,
				selector: sel,
				block: page.marginalia[loc],
				hasContent: hasContent
			};

		}
	}

	addMarginaliaContent(page, list, item, sheet) {
		let displayNone;
		// Just content
		for (let loc in page.marginalia) {
			let content = csstree.clone(page.marginalia[loc]);
			csstree.walk(content, {
				visit: "Declaration",
				enter: (node, item, list) => {
					if (node.property !== "content") {
						list.remove(item);
					}

					if (node.value.children && node.value.children.first().name === "none") {
						displayNone = true;
					}
				}
			});

			if (content.children.isEmpty()) {
				continue;
			}

			let displaySelectors = this.selectorsForPageMargin(page, loc);
			let displayDeclaration;

			displaySelectors.insertData({
				type: "Combinator",
				name: ">"
			});

			displaySelectors.insertData({
				type: "ClassSelector",
				name: "pagedjs_margin-content"
			});

			displaySelectors.insertData({
				type: "Combinator",
				name: ">"
			});

			displaySelectors.insertData({
				type: "TypeSelector",
				name: "*"
			});

			if (displayNone) {
				displayDeclaration = this.createDeclaration("display", "none");
			} else {
				displayDeclaration = this.createDeclaration("display", "block");
			}

			let displayRule = this.createRule(displaySelectors, [displayDeclaration]);
			sheet.insertRule(displayRule);

			// insert content rule
			let contentSelectors = this.selectorsForPageMargin(page, loc);

			contentSelectors.insertData({
				type: "Combinator",
				name: ">"
			});

			contentSelectors.insertData({
				type: "ClassSelector",
				name: "pagedjs_margin-content"
			});

			contentSelectors.insertData({
				type: "PseudoElementSelector",
				name: "after",
				children: null
			});

			let contentRule = this.createRule(contentSelectors, content);
			sheet.insertRule(contentRule);
		}
	}

	addRootVars(ast, width, height, orientation, bleed, bleedrecto, bleedverso, marks) {
		let rules = [];
		let selectors = new csstree.List();
		selectors.insertData({
			type: "PseudoClassSelector",
			name: "root",
			children: null
		});

		let widthString, heightString;
		let widthStringRight, heightStringRight;
		let widthStringLeft, heightStringLeft;

		if (!bleed) {
			widthString = CSSValueToString(width);
			heightString = CSSValueToString(height);
			widthStringRight = CSSValueToString(width);
			heightStringRight = CSSValueToString(height);
			widthStringLeft = CSSValueToString(width);
			heightStringLeft = CSSValueToString(height);
		} else {
			widthString = `calc( ${CSSValueToString(width)} + ${CSSValueToString(bleed.left)} + ${CSSValueToString(bleed.right)} )`;
			heightString = `calc( ${CSSValueToString(height)} + ${CSSValueToString(bleed.top)} + ${CSSValueToString(bleed.bottom)} )`;

			widthStringRight = `calc( ${CSSValueToString(width)} + ${CSSValueToString(bleed.left)} + ${CSSValueToString(bleed.right)} )`;
			heightStringRight = `calc( ${CSSValueToString(height)} + ${CSSValueToString(bleed.top)} + ${CSSValueToString(bleed.bottom)} )`;

			widthStringLeft = `calc( ${CSSValueToString(width)} + ${CSSValueToString(bleed.left)} + ${CSSValueToString(bleed.right)} )`;
			heightStringLeft = `calc( ${CSSValueToString(height)} + ${CSSValueToString(bleed.top)} + ${CSSValueToString(bleed.bottom)} )`;

			let bleedTop = this.createVariable("--pagedjs-bleed-top", CSSValueToString(bleed.top));
			let bleedRight = this.createVariable("--pagedjs-bleed-right", CSSValueToString(bleed.right));
			let bleedBottom = this.createVariable("--pagedjs-bleed-bottom", CSSValueToString(bleed.bottom));
			let bleedLeft = this.createVariable("--pagedjs-bleed-left", CSSValueToString(bleed.left));

			let bleedTopRecto = this.createVariable("--pagedjs-bleed-right-top", CSSValueToString(bleed.top));
			let bleedRightRecto = this.createVariable("--pagedjs-bleed-right-right", CSSValueToString(bleed.right));
			let bleedBottomRecto = this.createVariable("--pagedjs-bleed-right-bottom", CSSValueToString(bleed.bottom));
			let bleedLeftRecto = this.createVariable("--pagedjs-bleed-right-left", CSSValueToString(bleed.left));

			let bleedTopVerso = this.createVariable("--pagedjs-bleed-left-top", CSSValueToString(bleed.top));
			let bleedRightVerso = this.createVariable("--pagedjs-bleed-left-right", CSSValueToString(bleed.right));
			let bleedBottomVerso = this.createVariable("--pagedjs-bleed-left-bottom", CSSValueToString(bleed.bottom));
			let bleedLeftVerso = this.createVariable("--pagedjs-bleed-left-left", CSSValueToString(bleed.left));

			if (bleedrecto) {
				bleedTopRecto = this.createVariable("--pagedjs-bleed-right-top", CSSValueToString(bleedrecto.top));
				bleedRightRecto = this.createVariable("--pagedjs-bleed-right-right", CSSValueToString(bleedrecto.right));
				bleedBottomRecto = this.createVariable("--pagedjs-bleed-right-bottom", CSSValueToString(bleedrecto.bottom));
				bleedLeftRecto = this.createVariable("--pagedjs-bleed-right-left", CSSValueToString(bleedrecto.left));

				widthStringRight = `calc( ${CSSValueToString(width)} + ${CSSValueToString(bleedrecto.left)} + ${CSSValueToString(bleedrecto.right)} )`;
				heightStringRight = `calc( ${CSSValueToString(height)} + ${CSSValueToString(bleedrecto.top)} + ${CSSValueToString(bleedrecto.bottom)} )`;
			}
			if (bleedverso) {
				bleedTopVerso = this.createVariable("--pagedjs-bleed-left-top", CSSValueToString(bleedverso.top));
				bleedRightVerso = this.createVariable("--pagedjs-bleed-left-right", CSSValueToString(bleedverso.right));
				bleedBottomVerso = this.createVariable("--pagedjs-bleed-left-bottom", CSSValueToString(bleedverso.bottom));
				bleedLeftVerso = this.createVariable("--pagedjs-bleed-left-left", CSSValueToString(bleedverso.left));

				widthStringLeft = `calc( ${CSSValueToString(width)} + ${CSSValueToString(bleedverso.left)} + ${CSSValueToString(bleedverso.right)} )`;
				heightStringLeft = `calc( ${CSSValueToString(height)} + ${CSSValueToString(bleedverso.top)} + ${CSSValueToString(bleedverso.bottom)} )`;
			}

			let pageWidthVar = this.createVariable("--pagedjs-width", CSSValueToString(width));
			let pageHeightVar = this.createVariable("--pagedjs-height", CSSValueToString(height));

			rules.push(
				bleedTop,
				bleedRight,
				bleedBottom,
				bleedLeft,
				bleedTopRecto,
				bleedRightRecto,
				bleedBottomRecto,
				bleedLeftRecto,
				bleedTopVerso,
				bleedRightVerso,
				bleedBottomVerso,
				bleedLeftVerso,
				pageWidthVar,
				pageHeightVar
			);
		}

		if (marks) {
			marks.forEach((mark) => {
				let markDisplay = this.createVariable("--pagedjs-mark-" + mark + "-display", "block");
				rules.push(markDisplay);
			});
		}

		// orientation variable
		if (orientation) {
			let oVar = this.createVariable("--pagedjs-orientation", orientation);
			rules.push(oVar);

			if (orientation !== "portrait") {
				// reverse for orientation
				[widthString, heightString] = [heightString, widthString];
				[widthStringRight, heightStringRight] = [heightStringRight, widthStringRight];
				[widthStringLeft, heightStringLeft] = [heightStringLeft, widthStringLeft];
			}
		}

		let wVar = this.createVariable("--pagedjs-width", widthString);
		let hVar = this.createVariable("--pagedjs-height", heightString);

		let wVarR = this.createVariable("--pagedjs-width-right", widthStringRight);
		let hVarR = this.createVariable("--pagedjs-height-right", heightStringRight);

		let wVarL = this.createVariable("--pagedjs-width-left", widthStringLeft);
		let hVarL = this.createVariable("--pagedjs-height-left", heightStringLeft);

		rules.push(wVar, hVar, wVarR, hVarR, wVarL, hVarL);

		let rule = this.createRule(selectors, rules);

		ast.children.appendData(rule);
	}

	/*
	@page {
		size: var(--pagedjs-width) var(--pagedjs-height);
		margin: 0;
		padding: 0;
	}
	*/
	addRootPage(ast, size, bleed, bleedrecto, bleedverso) {
		let { width, height, orientation, format } = size;
		let children = new csstree.List();
		let childrenLeft = new csstree.List();
		let childrenRight = new csstree.List();
		let dimensions = new csstree.List();
		let dimensionsLeft = new csstree.List();
		let dimensionsRight = new csstree.List();

		if (bleed) {
			let widthCalculations = new csstree.List();
			let heightCalculations = new csstree.List();

			// width
			widthCalculations.appendData({
				type: "Dimension",
				unit: width.unit,
				value: width.value
			});

			widthCalculations.appendData({
				type: "WhiteSpace",
				value: " "
			});

			widthCalculations.appendData({
				type: "Operator",
				value: "+"
			});

			widthCalculations.appendData({
				type: "WhiteSpace",
				value: " "
			});

			widthCalculations.appendData({
				type: "Dimension",
				unit: bleed.left.unit,
				value: bleed.left.value
			});

			widthCalculations.appendData({
				type: "WhiteSpace",
				value: " "
			});

			widthCalculations.appendData({
				type: "Operator",
				value: "+"
			});

			widthCalculations.appendData({
				type: "WhiteSpace",
				value: " "
			});

			widthCalculations.appendData({
				type: "Dimension",
				unit: bleed.right.unit,
				value: bleed.right.value
			});

			// height
			heightCalculations.appendData({
				type: "Dimension",
				unit: height.unit,
				value: height.value
			});

			heightCalculations.appendData({
				type: "WhiteSpace",
				value: " "
			});

			heightCalculations.appendData({
				type: "Operator",
				value: "+"
			});

			heightCalculations.appendData({
				type: "WhiteSpace",
				value: " "
			});

			heightCalculations.appendData({
				type: "Dimension",
				unit: bleed.top.unit,
				value: bleed.top.value
			});

			heightCalculations.appendData({
				type: "WhiteSpace",
				value: " "
			});

			heightCalculations.appendData({
				type: "Operator",
				value: "+"
			});

			heightCalculations.appendData({
				type: "WhiteSpace",
				value: " "
			});

			heightCalculations.appendData({
				type: "Dimension",
				unit: bleed.bottom.unit,
				value: bleed.bottom.value
			});

			dimensions.appendData({
				type: "Function",
				name: "calc",
				children: widthCalculations
			});

			dimensions.appendData({
				type: "WhiteSpace",
				value: " "
			});

			dimensions.appendData({
				type: "Function",
				name: "calc",
				children: heightCalculations
			});

		} else if (format) {
			dimensions.appendData({
				type: "Identifier",
				name: format
			});

			if (orientation) {
				dimensions.appendData({
					type: "WhiteSpace",
					value: " "
				});

				dimensions.appendData({
					type: "Identifier",
					name: orientation
				});
			}
		} else {
			dimensions.appendData({
				type: "Dimension",
				unit: width.unit,
				value: width.value
			});

			dimensions.appendData({
				type: "WhiteSpace",
				value: " "
			});

			dimensions.appendData({
				type: "Dimension",
				unit: height.unit,
				value: height.value
			});
		}

		children.appendData({
			type: "Declaration",
			property: "size",
			loc: null,
			value: {
				type: "Value",
				children: dimensions
			}
		});

		children.appendData({
			type: "Declaration",
			property: "margin",
			loc: null,
			value: {
				type: "Value",
				children: [{
					type: "Dimension",
					unit: "px",
					value: 0
				}]
			}
		});

		children.appendData({
			type: "Declaration",
			property: "padding",
			loc: null,
			value: {
				type: "Value",
				children: [{
					type: "Dimension",
					unit: "px",
					value: 0
				}]
			}
		});

		children.appendData({
			type: "Declaration",
			property: "padding",
			loc: null,
			value: {
				type: "Value",
				children: [{
					type: "Dimension",
					unit: "px",
					value: 0
				}]
			}
		});

		let rule = ast.children.createItem({
			type: "Atrule",
			prelude: null,
			name: "page",
			block: {
				type: "Block",
				loc: null,
				children: children
			}
		});

		ast.children.append(rule);

		if (bleedverso) {
			let widthCalculationsLeft = new csstree.List();
			let heightCalculationsLeft = new csstree.List();

			// width
			widthCalculationsLeft.appendData({
				type: "Dimension",
				unit: width.unit,
				value: width.value
			});

			widthCalculationsLeft.appendData({
				type: "WhiteSpace",
				value: " "
			});

			widthCalculationsLeft.appendData({
				type: "Operator",
				value: "+"
			});

			widthCalculationsLeft.appendData({
				type: "WhiteSpace",
				value: " "
			});

			widthCalculationsLeft.appendData({
				type: "Dimension",
				unit: bleedverso.left.unit,
				value: bleedverso.left.value
			});

			widthCalculationsLeft.appendData({
				type: "WhiteSpace",
				value: " "
			});

			widthCalculationsLeft.appendData({
				type: "Operator",
				value: "+"
			});

			widthCalculationsLeft.appendData({
				type: "WhiteSpace",
				value: " "
			});

			widthCalculationsLeft.appendData({
				type: "Dimension",
				unit: bleedverso.right.unit,
				value: bleedverso.right.value
			});

			// height
			heightCalculationsLeft.appendData({
				type: "Dimension",
				unit: height.unit,
				value: height.value
			});

			heightCalculationsLeft.appendData({
				type: "WhiteSpace",
				value: " "
			});

			heightCalculationsLeft.appendData({
				type: "Operator",
				value: "+"
			});

			heightCalculationsLeft.appendData({
				type: "WhiteSpace",
				value: " "
			});

			heightCalculationsLeft.appendData({
				type: "Dimension",
				unit: bleedverso.top.unit,
				value: bleedverso.top.value
			});

			heightCalculationsLeft.appendData({
				type: "WhiteSpace",
				value: " "
			});

			heightCalculationsLeft.appendData({
				type: "Operator",
				value: "+"
			});

			heightCalculationsLeft.appendData({
				type: "WhiteSpace",
				value: " "
			});

			heightCalculationsLeft.appendData({
				type: "Dimension",
				unit: bleedverso.bottom.unit,
				value: bleedverso.bottom.value
			});

			dimensionsLeft.appendData({
				type: "Function",
				name: "calc",
				children: widthCalculationsLeft
			});

			dimensionsLeft.appendData({
				type: "WhiteSpace",
				value: " "
			});

			dimensionsLeft.appendData({
				type: "Function",
				name: "calc",
				children: heightCalculationsLeft
			});

			childrenLeft.appendData({
				type: "Declaration",
				property: "size",
				loc: null,
				value: {
					type: "Value",
					children: dimensionsLeft
				}
			});

			let ruleLeft = ast.children.createItem({
				type: "Atrule",
				prelude: null,
				name: "page :left",
				block: {
					type: "Block",
					loc: null,
					children: childrenLeft
				}
			});

			ast.children.append(ruleLeft);

		}

		if (bleedrecto) {
			let widthCalculationsRight = new csstree.List();
			let heightCalculationsRight = new csstree.List();

			// width
			widthCalculationsRight.appendData({
				type: "Dimension",
				unit: width.unit,
				value: width.value
			});

			widthCalculationsRight.appendData({
				type: "WhiteSpace",
				value: " "
			});

			widthCalculationsRight.appendData({
				type: "Operator",
				value: "+"
			});

			widthCalculationsRight.appendData({
				type: "WhiteSpace",
				value: " "
			});

			widthCalculationsRight.appendData({
				type: "Dimension",
				unit: bleedrecto.left.unit,
				value: bleedrecto.left.value
			});

			widthCalculationsRight.appendData({
				type: "WhiteSpace",
				value: " "
			});

			widthCalculationsRight.appendData({
				type: "Operator",
				value: "+"
			});

			widthCalculationsRight.appendData({
				type: "WhiteSpace",
				value: " "
			});

			widthCalculationsRight.appendData({
				type: "Dimension",
				unit: bleedrecto.right.unit,
				value: bleedrecto.right.value
			});

			// height
			heightCalculationsRight.appendData({
				type: "Dimension",
				unit: height.unit,
				value: height.value
			});

			heightCalculationsRight.appendData({
				type: "WhiteSpace",
				value: " "
			});

			heightCalculationsRight.appendData({
				type: "Operator",
				value: "+"
			});

			heightCalculationsRight.appendData({
				type: "WhiteSpace",
				value: " "
			});

			heightCalculationsRight.appendData({
				type: "Dimension",
				unit: bleedrecto.top.unit,
				value: bleedrecto.top.value
			});

			heightCalculationsRight.appendData({
				type: "WhiteSpace",
				value: " "
			});

			heightCalculationsRight.appendData({
				type: "Operator",
				value: "+"
			});

			heightCalculationsRight.appendData({
				type: "WhiteSpace",
				value: " "
			});

			heightCalculationsRight.appendData({
				type: "Dimension",
				unit: bleedrecto.bottom.unit,
				value: bleedrecto.bottom.value
			});

			dimensionsRight.appendData({
				type: "Function",
				name: "calc",
				children: widthCalculationsRight
			});

			dimensionsRight.appendData({
				type: "WhiteSpace",
				value: " "
			});

			dimensionsRight.appendData({
				type: "Function",
				name: "calc",
				children: heightCalculationsRight
			});

			childrenRight.appendData({
				type: "Declaration",
				property: "size",
				loc: null,
				value: {
					type: "Value",
					children: dimensionsRight
				}
			});

			let ruleRight = ast.children.createItem({
				type: "Atrule",
				prelude: null,
				name: "page :right",
				block: {
					type: "Block",
					loc: null,
					children: childrenRight
				}
			});

			ast.children.append(ruleRight);

		}
	}

	getNth(nth) {
		let n = nth.indexOf("n");
		let plus = nth.indexOf("+");
		let splitN = nth.split("n");
		let splitP = nth.split("+");
		let a = null;
		let b = null;
		if (n > -1) {
			a = splitN[0];
			if (plus > -1) {
				b = splitP[1];
			}
		} else {
			b = nth;
		}

		return {
			type: "Nth",
			loc: null,
			selector: null,
			nth: {
				type: "AnPlusB",
				loc: null,
				a: a,
				b: b
			}
		};
	}

	addPageAttributes(page, start, pages) {
		let named = start.dataset.page;

		if (named) {
			page.name = named;
			page.element.classList.add("pagedjs_named_page");
			page.element.classList.add("pagedjs_" + named + "_page");

			if (!start.dataset.splitFrom) {
				page.element.classList.add("pagedjs_" + named + "_first_page");
			}
		}
	}

	getStartElement(content, breakToken) {
		let node = breakToken && breakToken.node;

		if (!content && !breakToken) {
			return;
		}

		// No break
		if (!node) {
			return content.children[0];
		}

		// Top level element
		if (node.nodeType === 1 && node.parentNode.nodeType === 11) {
			return node;
		}

		// Named page
		if (node.nodeType === 1 && node.dataset.page) {
			return node;
		}

		// Get top level Named parent
		let fragment = rebuildAncestors(node);
		let pages = fragment.querySelectorAll("[data-page]");

		if (pages.length) {
			return pages[pages.length - 1];
		} else {
			return fragment.children[0];
		}
	}

	beforePageLayout(page, contents, breakToken, chunker) {
		let start = this.getStartElement(contents, breakToken);
		if (start) {
			this.addPageAttributes(page, start, chunker.pages);
		}
		// page.element.querySelector('.paged_area').style.color = red;
	}

	afterPageLayout(fragment, page, breakToken, chunker) {
		for (let m in this.marginalia) {
			let margin = this.marginalia[m];
			let sels = m.split(" ");

			let content;
			if (page.element.matches(sels[0]) && margin.hasContent) {
				content = page.element.querySelector(sels[1]);
				content.classList.add("hasContent");
			}
		}

		// check center
		["top", "bottom"].forEach((loc) => {
			let marginGroup = page.element.querySelector(".pagedjs_margin-" + loc);
			let center = page.element.querySelector(".pagedjs_margin-" + loc + "-center");
			let left = page.element.querySelector(".pagedjs_margin-" + loc + "-left");
			let right = page.element.querySelector(".pagedjs_margin-" + loc + "-right");

			let centerContent = center.classList.contains("hasContent");
			let leftContent = left.classList.contains("hasContent");
			let rightContent = right.classList.contains("hasContent");
			let centerWidth, leftWidth, rightWidth;

			if (leftContent) {
				leftWidth = window.getComputedStyle(left)["max-width"];
			}

			if (rightContent) {
				rightWidth = window.getComputedStyle(right)["max-width"];
			}


			if (centerContent) {
				centerWidth = window.getComputedStyle(center)["max-width"];

				if (centerWidth === "none" || centerWidth === "auto") {
					if (!leftContent && !rightContent) {
						marginGroup.style["grid-template-columns"] = "0 1fr 0";
					} else if (leftContent) {
						if (!rightContent) {
							if (leftWidth !== "none" && leftWidth !== "auto") {
								marginGroup.style["grid-template-columns"] = leftWidth + " 1fr " + leftWidth;
							} else {
								marginGroup.style["grid-template-columns"] = "auto auto 1fr";
								left.style["white-space"] = "nowrap";
								center.style["white-space"] = "nowrap";
								let leftOuterWidth = left.offsetWidth;
								let centerOuterWidth = center.offsetWidth;
								let outerwidths = leftOuterWidth + centerOuterWidth;
								let newcenterWidth = centerOuterWidth * 100 / outerwidths;
								marginGroup.style["grid-template-columns"] = "minmax(16.66%, 1fr) minmax(33%, " + newcenterWidth + "%) minmax(16.66%, 1fr)";
								left.style["white-space"] = "normal";
								center.style["white-space"] = "normal";
							}
						} else {
							if (leftWidth !== "none" && leftWidth !== "auto") {
								if (rightWidth !== "none" && rightWidth !== "auto") {
									marginGroup.style["grid-template-columns"] = leftWidth + " 1fr " + rightWidth;
								} else {
									marginGroup.style["grid-template-columns"] = leftWidth + " 1fr " + leftWidth;
								}
							} else {
								if (rightWidth !== "none" && rightWidth !== "auto") {
									marginGroup.style["grid-template-columns"] = rightWidth + " 1fr " + rightWidth;
								} else {
									marginGroup.style["grid-template-columns"] = "auto auto 1fr";
									left.style["white-space"] = "nowrap";
									center.style["white-space"] = "nowrap";
									right.style["white-space"] = "nowrap";
									let leftOuterWidth = left.offsetWidth;
									let centerOuterWidth = center.offsetWidth;
									let rightOuterWidth = right.offsetWidth;
									let outerwidths = leftOuterWidth + centerOuterWidth + rightOuterWidth;
									let newcenterWidth = centerOuterWidth * 100 / outerwidths;
									if (newcenterWidth > 40) {
										marginGroup.style["grid-template-columns"] = "minmax(16.66%, 1fr) minmax(33%, " + newcenterWidth + "%) minmax(16.66%, 1fr)";
									} else {
										marginGroup.style["grid-template-columns"] = "repeat(3, 1fr)";
									}
									left.style["white-space"] = "normal";
									center.style["white-space"] = "normal";
									right.style["white-space"] = "normal";
								}
							}
						}
					} else {
						if (rightWidth !== "none" && rightWidth !== "auto") {
							marginGroup.style["grid-template-columns"] = rightWidth + " 1fr " + rightWidth;
						} else {
							marginGroup.style["grid-template-columns"] = "auto auto 1fr";
							right.style["white-space"] = "nowrap";
							center.style["white-space"] = "nowrap";
							let rightOuterWidth = right.offsetWidth;
							let centerOuterWidth = center.offsetWidth;
							let outerwidths = rightOuterWidth + centerOuterWidth;
							let newcenterWidth = centerOuterWidth * 100 / outerwidths;
							marginGroup.style["grid-template-columns"] = "minmax(16.66%, 1fr) minmax(33%, " + newcenterWidth + "%) minmax(16.66%, 1fr)";
							right.style["white-space"] = "normal";
							center.style["white-space"] = "normal";
						}
					}
				} else if (centerWidth !== "none" && centerWidth !== "auto") {
					if (leftContent && leftWidth !== "none" && leftWidth !== "auto") {
						marginGroup.style["grid-template-columns"] = leftWidth + " " + centerWidth + " 1fr";
					} else if (rightContent && rightWidth !== "none" && rightWidth !== "auto") {
						marginGroup.style["grid-template-columns"] = "1fr " + centerWidth + " " + rightWidth;
					} else {
						marginGroup.style["grid-template-columns"] = "1fr " + centerWidth + " 1fr";
					}

				}

			} else {
				if (leftContent) {
					if (!rightContent) {
						marginGroup.style["grid-template-columns"] = "1fr 0 0";
					} else {
						if (leftWidth !== "none" && leftWidth !== "auto") {
							if (rightWidth !== "none" && rightWidth !== "auto") {
								marginGroup.style["grid-template-columns"] = leftWidth + " 1fr " + rightWidth;
							} else {
								marginGroup.style["grid-template-columns"] = leftWidth + " 0 1fr";
							}
						} else {
							if (rightWidth !== "none" && rightWidth !== "auto") {
								marginGroup.style["grid-template-columns"] = "1fr 0 " + rightWidth;
							} else {
								marginGroup.style["grid-template-columns"] = "auto 1fr auto";
								left.style["white-space"] = "nowrap";
								right.style["white-space"] = "nowrap";
								let leftOuterWidth = left.offsetWidth;
								let rightOuterWidth = right.offsetWidth;
								let outerwidths = leftOuterWidth + rightOuterWidth;
								let newLeftWidth = leftOuterWidth * 100 / outerwidths;
								marginGroup.style["grid-template-columns"] = "minmax(16.66%, " + newLeftWidth + "%) 0 1fr";
								left.style["white-space"] = "normal";
								right.style["white-space"] = "normal";
							}
						}
					}
				} else {
					if (rightWidth !== "none" && rightWidth !== "auto") {
						marginGroup.style["grid-template-columns"] = "1fr 0 " + rightWidth;
					} else {
						marginGroup.style["grid-template-columns"] = "0 0 1fr";
					}
				}
			}
		});

		// check middle
		["left", "right"].forEach((loc) => {
			let middle = page.element.querySelector(".pagedjs_margin-" + loc + "-middle.hasContent");
			let marginGroup = page.element.querySelector(".pagedjs_margin-" + loc);
			let top = page.element.querySelector(".pagedjs_margin-" + loc + "-top");
			let bottom = page.element.querySelector(".pagedjs_margin-" + loc + "-bottom");
			let topContent = top.classList.contains("hasContent");
			let bottomContent = bottom.classList.contains("hasContent");
			let middleHeight, topHeight, bottomHeight;

			if (topContent) {
				topHeight = window.getComputedStyle(top)["max-height"];
			}

			if (bottomContent) {
				bottomHeight = window.getComputedStyle(bottom)["max-height"];
			}

			if (middle) {
				middleHeight = window.getComputedStyle(middle)["max-height"];

				if (middleHeight === "none" || middleHeight === "auto") {
					if (!topContent && !bottomContent) {
						marginGroup.style["grid-template-rows"] = "0 1fr 0";
					} else if (topContent) {
						if (!bottomContent) {
							if (topHeight !== "none" && topHeight !== "auto") {
								marginGroup.style["grid-template-rows"] = topHeight + " calc(100% - " + topHeight + "*2) " + topHeight;
							}
						} else {
							if (topHeight !== "none" && topHeight !== "auto") {
								if (bottomHeight !== "none" && bottomHeight !== "auto") {
									marginGroup.style["grid-template-rows"] = topHeight + " calc(100% - " + topHeight + " - " + bottomHeight + ") " + bottomHeight;
								} else {
									marginGroup.style["grid-template-rows"] = topHeight + " calc(100% - " + topHeight + "*2) " + topHeight;
								}
							} else {
								if (bottomHeight !== "none" && bottomHeight !== "auto") {
									marginGroup.style["grid-template-rows"] = bottomHeight + " calc(100% - " + bottomHeight + "*2) " + bottomHeight;
								}
							}
						}
					} else {
						if (bottomHeight !== "none" && bottomHeight !== "auto") {
							marginGroup.style["grid-template-rows"] = bottomHeight + " calc(100% - " + bottomHeight + "*2) " + bottomHeight;
						}
					}
				} else {
					if (topContent && topHeight !== "none" && topHeight !== "auto") {
						marginGroup.style["grid-template-rows"] = topHeight + " " + middleHeight + " calc(100% - (" + topHeight + " + " + middleHeight + "))";
					} else if (bottomContent && bottomHeight !== "none" && bottomHeight !== "auto") {
						marginGroup.style["grid-template-rows"] = "1fr " + middleHeight + " " + bottomHeight;
					} else {
						marginGroup.style["grid-template-rows"] = "calc((100% - " + middleHeight + ")/2) " + middleHeight + " calc((100% - " + middleHeight + ")/2)";
					}

				}

			} else {
				if (topContent) {
					if (!bottomContent) {
						marginGroup.style["grid-template-rows"] = "1fr 0 0";
					} else {
						if (topHeight !== "none" && topHeight !== "auto") {
							if (bottomHeight !== "none" && bottomHeight !== "auto") {
								marginGroup.style["grid-template-rows"] = topHeight + " 1fr " + bottomHeight;
							} else {
								marginGroup.style["grid-template-rows"] = topHeight + " 0 1fr";
							}
						} else {
							if (bottomHeight !== "none" && bottomHeight !== "auto") {
								marginGroup.style["grid-template-rows"] = "1fr 0 " + bottomHeight;
							} else {
								marginGroup.style["grid-template-rows"] = "1fr 0 1fr";
							}
						}
					}
				} else {
					if (bottomHeight !== "none" && bottomHeight !== "auto") {
						marginGroup.style["grid-template-rows"] = "1fr 0 " + bottomHeight;
					} else {
						marginGroup.style["grid-template-rows"] = "0 0 1fr";
					}
				}
			}



		});

	}

	// CSS Tree Helpers

	selectorsForPage(page) {
		let nthlist;
		let nth;

		let selectors = new csstree.List();

		selectors.insertData({
			type: "ClassSelector",
			name: "pagedjs_page"
		});

		// Named page
		if (page.name) {
			selectors.insertData({
				type: "ClassSelector",
				name: "pagedjs_named_page"
			});

			selectors.insertData({
				type: "ClassSelector",
				name: "pagedjs_" + page.name + "_page"
			});
		}

		// PsuedoSelector
		if (page.psuedo && !(page.name && page.psuedo === "first")) {
			selectors.insertData({
				type: "ClassSelector",
				name: "pagedjs_" + page.psuedo + "_page"
			});
		}

		if (page.name && page.psuedo === "first") {
			selectors.insertData({
				type: "ClassSelector",
				name: "pagedjs_" + page.name + "_" + page.psuedo + "_page"
			});
		}

		// Nth
		if (page.nth) {
			nthlist = new csstree.List();
			nth = this.getNth(page.nth);

			nthlist.insertData(nth);

			selectors.insertData({
				type: "PseudoClassSelector",
				name: "nth-of-type",
				children: nthlist
			});
		}

		return selectors;
	}

	selectorsForPageMargin(page, margin) {
		let selectors = this.selectorsForPage(page);

		selectors.insertData({
			type: "Combinator",
			name: " "
		});

		selectors.insertData({
			type: "ClassSelector",
			name: "pagedjs_margin-" + margin
		});

		return selectors;
	}

	createDeclaration(property, value, important) {
		let children = new csstree.List();

		children.insertData({
			type: "Identifier",
			loc: null,
			name: value
		});

		return {
			type: "Declaration",
			loc: null,
			important: important,
			property: property,
			value: {
				type: "Value",
				loc: null,
				children: children
			}
		};
	}

	createVariable(property, value) {
		return {
			type: "Declaration",
			loc: null,
			property: property,
			value: {
				type: "Raw",
				value: value
			}
		};
	}

	createCalculatedDimension(property, items, important, operator = "+") {
		let children = new csstree.List();
		let calculations = new csstree.List();

		items.forEach((item, index) => {
			calculations.appendData({
				type: "Dimension",
				unit: item.unit,
				value: item.value
			});

			calculations.appendData({
				type: "WhiteSpace",
				value: " "
			});

			if (index + 1 < items.length) {
				calculations.appendData({
					type: "Operator",
					value: operator
				});

				calculations.appendData({
					type: "WhiteSpace",
					value: " "
				});
			}
		});

		children.insertData({
			type: "Function",
			loc: null,
			name: "calc",
			children: calculations
		});

		return {
			type: "Declaration",
			loc: null,
			important: important,
			property: property,
			value: {
				type: "Value",
				loc: null,
				children: children
			}
		};
	}

	createDimension(property, cssValue, important) {
		let children = new csstree.List();

		children.insertData({
			type: "Dimension",
			loc: null,
			value: cssValue.value,
			unit: cssValue.unit
		});

		return {
			type: "Declaration",
			loc: null,
			important: important,
			property: property,
			value: {
				type: "Value",
				loc: null,
				children: children
			}
		};
	}

	createBlock(declarations) {
		let block = new csstree.List();

		declarations.forEach((declaration) => {
			block.insertData(declaration);
		});

		return {
			type: "Block",
			loc: null,
			children: block
		};
	}

	createRule(selectors, block) {
		let selectorList = new csstree.List();
		selectorList.insertData({
			type: "Selector",
			children: selectors
		});

		if (Array.isArray(block)) {
			block = this.createBlock(block);
		}

		return {
			type: "Rule",
			prelude: {
				type: "SelectorList",
				children: selectorList
			},
			block: block
		};
	}

}

export default AtPage;<|MERGE_RESOLUTION|>--- conflicted
+++ resolved
@@ -90,13 +90,8 @@
 			page.marginalia = marginalia;
 		}
 
-<<<<<<< HEAD
-		let declarations = this.replaceDeclartations(node);
-		// console.log(declarations);
-=======
 		let declarations = this.replaceDeclarations(node);
 
->>>>>>> 01ee33ee
 		if (declarations.size) {
 			page.size = declarations.size;
 			page.width = declarations.size.width;
